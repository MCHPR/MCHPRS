--- conflicted
+++ resolved
@@ -880,19 +880,11 @@
                 },
             },
             Item::TripwireHook {} => match context.block_face {
-<<<<<<< HEAD
                 BlockFace::Top | BlockFace::Bottom => Block::Air {},
                 face => Block::TripwireHook {
                     direction: face.to_direction(),
                 }
             }
-=======
-                BlockFace::Bottom | BlockFace::Top => Block::Air {},
-                direction => Block::TripwireHook {
-                    direction: direction.to_direction(),
-                },
-            },
->>>>>>> 31a5bec9
             Item::StoneButton {} => {
                 let button_face = match context.block_face {
                     BlockFace::Top => ButtonFace::Floor,
